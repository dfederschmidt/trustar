--- conflicted
+++ resolved
@@ -7,13 +7,8 @@
     "license": "Copyright (c) 2017-2021 Splunk Inc.",
     "main_module": "trustar_connector.py",
     "type": "investigative",
-<<<<<<< HEAD
     "app_version": "3.0.2",
     "utctime_updated": "2021-06-16T20:49:57.000000Z",
-=======
-    "app_version": "2.0.4",
-    "utctime_updated": "2021-04-16T00:13:39.000000Z",
->>>>>>> 2378eff8
     "product_vendor": "TruSTAR Technology",
     "product_name": "TruSTAR",
     "product_version_regex": ".*",
