--- conflicted
+++ resolved
@@ -4,27 +4,6 @@
     "description": "This App integrates with TruSTAR to provide various hunting and reporting actions",
     "publisher": "Splunk",
     "package_name": "phantom_trustar",
-<<<<<<< HEAD
-    "license": "Copyright (c) Phantom Cyber Corporation, 2017-2018",
-    "main_module": "trustar_connector.pyc",
-    "type": "investigative",
-    "app_version": "1.0.19",
-    "utctime_updated": "2018-02-12T20:33:24.000000Z",
-    "product_vendor": "TruSTAR Technology",
-    "product_name": "TruSTAR",
-    "product_version_regex": ".*",
-    "min_phantom_version": "3.0.251",
-    "logo": "logo_trustar.svg",
-    "logo_dark": "logo_trustar_dark.svg",
-    "pip_dependencies": {
-        "wheel": [
-            {
-                "module": "tzlocal",
-                "input_file": "wheels/tzlocal-1.4-py2-none-any.whl"
-            }
-        ]
-    },
-=======
     "license": "Copyright (c) 2017-2021 Splunk Inc.",
     "main_module": "trustar_connector.py",
     "type": "investigative",
@@ -37,7 +16,6 @@
     "logo": "logo_trustar.svg",
     "logo_dark": "logo_trustar_dark.svg",
     "python_version": "3",
->>>>>>> 2a524f91
     "configuration": {
         "url": {
             "required": true,
